--- conflicted
+++ resolved
@@ -26,12 +26,9 @@
 # overwriting the resulting HDF5 file if it already exists.
 $ python3 step1_unpack.py . --overwrite
 
-<<<<<<< HEAD
 # Process the raw .tar data files in /storage/combustion/ sequentially.
 $ python3 step1_unpack.py /storage/combustion --serial
 
-=======
->>>>>>> ade5e998
 Loading Results
 ---------------
 >>> import utils
@@ -213,11 +210,8 @@
     parser = argparse.ArgumentParser(description=__doc__,
                         formatter_class=argparse.RawDescriptionHelpFormatter)
     parser.usage = f""" python3 {__file__} --help
-<<<<<<< HEAD
         python3 {__file__} DATAFOLDER [--overwrite] [--serial]"""
-=======
-        python3 {__file__} DATAFOLDER [--overwrite]"""
->>>>>>> ade5e998
+
     parser.add_argument("datafolder", type=str,
                         help="the folder containing the raw .tar data files")
     parser.add_argument("--overwrite", action="store_true",
